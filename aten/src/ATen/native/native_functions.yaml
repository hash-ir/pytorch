--- conflicted
+++ resolved
@@ -1155,6 +1155,7 @@
     SparseCPU, SparseCUDA: true_divide_sparse
 
 - func: true_divide_.Tensor(Tensor(a!) self, Tensor other) -> Tensor(a!)
+  use_c10_dispatcher: full
   variants: method
   dispatch:
     CPU, CUDA: true_divide_
@@ -1170,6 +1171,7 @@
   variants: function, method
 
 - func: true_divide_.Scalar(Tensor(a!) self, Scalar other) -> Tensor(a!)
+  use_c10_dispatcher: full
   variants: method
 
 - func: dot(Tensor self, Tensor tensor) -> Tensor
@@ -3115,36 +3117,6 @@
 - func: triplet_margin_loss(Tensor anchor, Tensor positive, Tensor negative, float margin=1.0, float p=2, float eps=1e-06, bool swap=False, int reduction=Mean) -> Tensor
   use_c10_dispatcher: full
 
-<<<<<<< HEAD
-=======
-- func: true_divide.Tensor(Tensor self, Tensor other) -> Tensor
-  use_c10_dispatcher: full
-  variants: function, method
-  dispatch:
-    CPU, CUDA: true_divide
-    SparseCPU, SparseCUDA: true_divide_sparse
-
-- func: true_divide_.Tensor(Tensor(a!) self, Tensor other) -> Tensor(a!)
-  use_c10_dispatcher: full
-  variants: method
-  dispatch:
-    CPU, CUDA: true_divide_
-    SparseCPU, SparseCUDA: true_divide_sparse_
-
-- func: true_divide.out(Tensor self, Tensor other, *, Tensor(a!) out) -> Tensor(a!)
-  dispatch:
-    CPU, CUDA: true_divide_out
-    SparseCPU, SparseCUDA: true_divide_out_sparse_zerodim
-
-- func: true_divide.Scalar(Tensor self, Scalar other) -> Tensor
-  use_c10_dispatcher: full
-  variants: function, method
-
-- func: true_divide_.Scalar(Tensor(a!) self, Scalar other) -> Tensor(a!)
-  use_c10_dispatcher: full
-  variants: method
-
->>>>>>> c9dcc833
 - func: trunc(Tensor self) -> Tensor
   use_c10_dispatcher: full
   variants: function, method
