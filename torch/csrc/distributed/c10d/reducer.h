--- conflicted
+++ resolved
@@ -199,30 +199,20 @@
   // This function is called inside `initialize_buckets` and
   // `finalize_backward`. The function call in `initialize_bucket` creates views
   // into the contents tensor for each variable's grad. Views serve as entry
-<<<<<<< HEAD
-  // points to copy_ each grad's data in/out of the flat contents tensor. The
-  // function call in `finalize_backward` happens only if DDP communication hook
-  // was registered to recrate views with the result of `future_work`. Before
-  // `finalize_backward` call, views must be cleared.
-  void initialize_bucketviews(
-      BucketReplica& replica,
-      std::vector<at::Tensor>& bucket_views,
-      at::Tensor& contents);
-=======
   // points to refer to each grad's data of the flat contents tensor. When it is
-  // called inside 'initialize_buckets', copy_to_bucket_view is true, meaning grad
-  // needs to be copied into bucket_view.
+  // called inside 'initialize_buckets' to inititalize bucket_views_in,
+  // copy_to_bucket_view is true, meaning grad needs to be copied into
+  // bucket_view.
   // The function call in `finalize_backward` happens only if DDP communication
-  // hook was registered to recrate views with the result of `future_work`.
-  // Before `finalize_backward` call, views must be cleared. In this case,
-  // copy_to_bucket_view is false, meaning grad does not need to be copied into
-  // bucket_view, as grad has already been mutated in bucket_view, just let grad
-  // point to bucket_view here.
+  // hook was registered to recrate bucket_views_out with the result of `future_work`.
+  // Before `finalize_backward` call, bucket_views_out must be cleared. In this case,
+  // copy_to_bucket_view is false, meaning grad does not need to be copied
+  // into bucket_view, as grad has already been mutated in bucket_view, just
+  // let grad point to bucket_view here.
   void initialize_bucket_views(
       BucketReplica& replica,
       at::Tensor& contents,
       bool copy_to_bucket_view);
->>>>>>> 1f0cfbaa
 
   // A bucket holds N bucket replicas (1 per model replica).
   //
