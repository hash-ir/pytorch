--- conflicted
+++ resolved
@@ -313,8 +313,7 @@
   auto& variable = replica.variables[bucket_index.intra_bucket_index];
   const auto offset = replica.offsets[bucket_index.intra_bucket_index];
   const auto length = replica.lengths[bucket_index.intra_bucket_index];
-  auto& bucket_view_in =
-      replica.bucket_views_in[bucket_index.intra_bucket_index];
+  auto& bucket_view = replica.bucket_views[bucket_index.intra_bucket_index];
 
   // Copy contents of gradient tensor to bucket tensor.
   // If the gradient is not set, we assume it wasn't computed
@@ -322,66 +321,6 @@
   // of the bucket it would otherwise hold.
   runGradCallbackForVariable(variable, [&](auto& grad) {
     if (grad.defined()) {
-<<<<<<< HEAD
-      // Copy grad to bucket view buffer if grad and bucket_view_in are pointing
-      // to different storages, and then let grad point to bucket_view_in
-      // for saving memory and avoiding copies in subsquent iterations.
-      // In most cases, the copy is needed only at first
-      // iteration, there will be no copies in subsquent iterations.
-      // In rare cases, if users explicitly set grad to be None after every
-      // iteration, then it needs to copy grad to bucket_view_in in every
-      // iteration.
-      if (!grad.is_alias_of(bucket_view_in)) {
-        // Ensure that the gradient type matches the bucket type.
-        TORCH_CHECK(
-            grad.options().type_equal(bucket_view_in.options()),
-            "Expected ",
-            bucket_view_in.toString(),
-            ", got ",
-            grad.toString());
-        TORCH_INTERNAL_ASSERT(grad.device() == bucket_view_in.device());
-        TORCH_INTERNAL_ASSERT(grad.numel() == bucket_view_in.numel());
-        // AccumulateGrad doesn't HAVE to obey the grad layout contract.
-        // The penalty for disobedience is reduced performance, not numerical
-        // death. Warnings here help diagnose poor DDP performance.
-        if (grad.strides() != bucket_view_in.strides()) {
-          TORCH_WARN_ONCE(
-              "Grad strides do not match bucket view strides. "
-              "This may indicate grad was not created according to the "
-              "gradient layout contract, or that the param's strides "
-              "changed since DDP was constructed.  This is not an error, "
-              "but may impair performance.\n"
-              "grad.sizes() = ",
-              grad.sizes(),
-              ", strides() = ",
-              grad.strides(),
-              "\n",
-              "bucket_view_in.sizes() = ",
-              bucket_view_in.sizes(),
-              ", strides() = ",
-              bucket_view_in.strides());
-        }
-        // See Note [DDP Communication Hook]
-        if (comm_hook_ == nullptr) {
-          // imitates wrapped_scalar_tensor in ATen/native/BinaryOps.cpp
-          auto wrapped =
-              c10::scalar_to_tensor(double(1.) / process_group_->getSize());
-          wrapped.unsafeGetTensorImpl()->set_wrapped_number(true);
-          // Divides while copying into the bucket view.
-          at::native::mul_out(bucket_view_in, grad, wrapped);
-        } else {
-          bucket_view_in.copy_(grad);
-        }
-        // Let grad point to bucket_view_in buffer.
-        grad = bucket_view_in;
-        // The grad is modified and need to be written back.
-        return true;
-      } else {
-        // If grad and bucket view point to the same storage, no need to copy
-        if (comm_hook_ == nullptr) {
-          bucket_view_in.div_(process_group_->getSize());
-        }
-=======
       // Ensure that the gradient type matches the bucket type.
       TORCH_CHECK(
           grad.options().type_equal(bucket_view.options()),
@@ -426,10 +365,9 @@
         at::native::mul_out(bucket_view, grad, wrapped);
       } else {
         bucket_view.copy_(grad);
->>>>>>> 2b70f827
       }
     } else {
-      bucket_view_in.zero_();
+      bucket_view.zero_();
     }
     // The grad is not modified and doesn't need to be written back.
     return false;
@@ -675,20 +613,7 @@
 
 void Reducer::initialize_buckets(
     std::vector<std::vector<size_t>> bucket_indices) {
-<<<<<<< HEAD
-  // If initialize_buckets is called inside DDP constructor, then
-  // it does not matter rpc context ptr is nullptr or not, as grad
-  // will not be mutated.
-  // If initialize_buckets is called during training loop, e.g, inside
-  // rebuild_buckets(), since grad could be mutated and be pointed to
-  // bucket_view_out, then it needs to check rpc context ptr is nullptr or not,
-  // If rpc context ptr is nullptr, mutate variable.grad(); otherwise,
-  // mutate grad in rpc context.
-  using torch::distributed::autograd::ThreadLocalDistAutogradContext;
-  this->rpc_context_.set(ThreadLocalDistAutogradContext::getContextPtr());
-=======
   std::lock_guard<std::mutex> lock(mutex_);
->>>>>>> 2b70f827
 
   // This shouldn't be called if we're expecting autograd hooks to fire.
   TORCH_CHECK(
@@ -795,10 +720,9 @@
         // unexpected layout, performance will degrade due to poor memory access
         // patterns when copy_ing grad data in and out of its bucket view.
         // However, numerics remain correct, because the bucket view is the same
-        // on either end of the raw allreduce. bucket_view_in.copy(grad)
-        // tranposes
+        // on either end of the raw allreduce.  bucket_view.copy(grad) tranposes
         // (+ densifies) to the bucket view's layout, the data is allreduced,
-        // then grad.copy_(bucket_view_out) transposes it back to grad's layout.
+        // then grad.copy_(bucket_view) transposes it back to grad's layout.
         //
         // The only way the numerics can go haywire is if the bucket views
         // themselves have different layouts across processes (or replicas).
@@ -811,12 +735,7 @@
         // metadata.  Checking just once won't catch if someone messes with
         // param layouts over time, but not messing with params after DDP
         // construction is already a documented constraint.
-<<<<<<< HEAD
-        initialize_bucket_views(replica, replica.contents, true);
-        initialize_bucket_views(replica, replica.contents, false);
-=======
         initialize_bucketviews(replica, replica.contents);
->>>>>>> 2b70f827
       }
 
       // Add bucket replica to enclosing bucket.
@@ -862,42 +781,6 @@
       replica.bucket_views.push_back(
           contents.narrow(0, offset, length).view(v.sizes()));
     }
-<<<<<<< HEAD
-    if (copy_to_bucket_view) {
-      replica.bucket_views_in.push_back(bucket_view);
-    } else {
-      replica.bucket_views_out.push_back(bucket_view);
-    }
-    // There are three cases to handle:
-    // 1. initialize_bucket_views could be called inside initialize_buckets to
-    // inititalize or inside communication hook to reinititalize
-    // bucket_views_out, bucket_view has the updated results in new tensor, just
-    // let grad point to bucket_view, copy_to_bucket_view is false in this case.
-    // 2. initialize_bucket_views could be called inside initialize_buckets to
-    // inititalize bucket_views_in when rebuild_buckets, if grad has already
-    // been defined/calculated in previous iteration, old grad needs to be
-    // copied into new bucket_view and let grad point to the new bucket_view,
-    // copy_to_bucket_view is true in this case.
-    // 3. initialize_bucket_views could be called inside initialize_buckets to
-    // inititalize bucket_views_in during construction. copy_to_bucket_view is
-    // true in this case. But mostly grads are not defined during construction
-    // time, when grad is not defined, do not let grad point to bucket_view,
-    // because grads should be kept as being undefined for globally unused
-    // parameters.
-    runGradCallbackForVariable(v, [&](auto& grad) {
-      if (grad.defined() && !grad.is_alias_of(bucket_view)) {
-        if (copy_to_bucket_view) {
-          bucket_view.copy_(grad);
-        }
-        grad = bucket_view;
-        // The grad is modefied and needs to be written back.
-        return true;
-      }
-      // The grad is not modified and does not need to be written back.
-      return false;
-    });
-=======
->>>>>>> 2b70f827
   }
 }
 
@@ -1044,21 +927,10 @@
         }
       }
 
-      const auto& bucket_view_out =
-          replica.bucket_views_out[intra_bucket_index];
+      const auto& bucket_view = replica.bucket_views[intra_bucket_index];
       runGradCallbackForVariable(variable, [&](auto& grad) {
         // If a parameter is globally unused, we keep its grad untouched.
         if (!global_unused) {
-<<<<<<< HEAD
-          // If grad is globally used but locally unused, let grad point to
-          // bucket_view_out
-          if (!grad.defined()) {
-            grad = bucket_view_out;
-          } else {
-            TORCH_INTERNAL_ASSERT(
-                grad.is_alias_of(bucket_view_out),
-                "Grad should have been pointed to bucket_view_out if grad is defined");
-=======
           if (!grad.defined()) {
             // Creates grad according to the "Gradient Layout Contract"
             // (see torch/csrc/grad/AccumulateGrad.h)
@@ -1066,7 +938,6 @@
                 bucket_view, variable);
           } else {
             grad.copy_(bucket_view);
->>>>>>> 2b70f827
           }
           // The grad is modified and needs to be written back.
           return true;
@@ -1110,19 +981,13 @@
           comm_hook_->processFuture(bucket.future_work->value());
 
       for (size_t i = 0; i < future_result.size(); i++) {
-        auto& replica = bucket.replicas[i];
         if (bucket.expect_sparse_gradient) {
-          replica.contents.copy_(future_result[i]);
+          bucket.replicas[i].contents.copy_(future_result[i]);
         } else {
-          // Reinitialize bucket_views_out with the future_result by following
+          // Reinitialize bucket_views with the future_result by following
           // the same logic in `inititalize_buckets`.
-<<<<<<< HEAD
-          replica.bucket_views_out.clear();
-          initialize_bucket_views(replica, future_result[i], false);
-=======
           bucket.replicas[i].bucket_views.clear();
           initialize_bucketviews(bucket.replicas[i], future_result[i]);
->>>>>>> 2b70f827
         }
       }
     }
